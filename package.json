--- conflicted
+++ resolved
@@ -1,10 +1,6 @@
 {
   "name": "@metamask/eth-keyring-controller",
-<<<<<<< HEAD
   "version": "16.0.0",
-=======
-  "version": "15.1.0",
->>>>>>> 4918008e
   "description": "A module for managing various keyrings of Ethereum accounts, encrypting them, and using them",
   "keywords": [
     "ethereum",
