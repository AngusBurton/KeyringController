--- conflicted
+++ resolved
@@ -41,17 +41,10 @@
   // An object that configures minimum threshold enforcement for coverage results
   coverageThreshold: {
     global: {
-<<<<<<< HEAD
-      branches: 90.38,
-      functions: 96.61,
-      lines: 97.38,
-      statements: 97.44,
-=======
-      branches: 80.35,
-      functions: 93.65,
-      lines: 91.9,
-      statements: 92.07,
->>>>>>> 16d62dd8
+      branches: 90.17,
+      functions: 96.82,
+      lines: 97.5,
+      statements: 97.56,
     },
   },
   preset: 'ts-jest',
